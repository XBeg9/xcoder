source "http://rubygems.org"

gemspec
<<<<<<< HEAD
<<<<<<< HEAD
gem 'rspec'
gem 'builder'
gem 'json'
gem 'plist'
gem 'rest-client'
=======

=======
>>>>>>> 131fd602
gem 'rspec'
gem 'builder'
gem 'json'
gem 'plist'
gem 'rest-client'
gem 'guard'
gem 'guard-rspec'
gem 'ruby-debug19'
>>>>>>> 821cac3ab1b5063177410e4dd59839d35217a7b3<|MERGE_RESOLUTION|>--- conflicted
+++ resolved
@@ -1,17 +1,6 @@
 source "http://rubygems.org"
 
 gemspec
-<<<<<<< HEAD
-<<<<<<< HEAD
-gem 'rspec'
-gem 'builder'
-gem 'json'
-gem 'plist'
-gem 'rest-client'
-=======
-
-=======
->>>>>>> 131fd602
 gem 'rspec'
 gem 'builder'
 gem 'json'
@@ -19,5 +8,4 @@
 gem 'rest-client'
 gem 'guard'
 gem 'guard-rspec'
-gem 'ruby-debug19'
->>>>>>> 821cac3ab1b5063177410e4dd59839d35217a7b3+gem 'ruby-debug19'