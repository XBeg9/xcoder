--- conflicted
+++ resolved
@@ -7,8 +7,10 @@
 require 'xcode/resource'
 require 'xcode/scheme'
 require 'xcode/simple_identifier_generator'
+require 'xcode/configuration_owner'
 require 'xcode/target'
 require 'xcode/variant_group'
+require 'xcode/project_reference'
 
 module Xcode
   
@@ -59,14 +61,9 @@
     # @see Resource#initialize
     # 
     # @param [String] isa the type of the object.
-<<<<<<< HEAD
     # @return [Array<Module>] an array of modules that are mapped to the 
     #   string name.
-=======
-    # @return [Module] the module name mapped to the parameter. If the parameter
-    #   matches no module then a nil is returned.
     # 
->>>>>>> becd6c6e
     def self.isa_to_module isa
 
       modules = { 'PBXProject' => [ProjectReference, ConfigurationOwner],
